--- conflicted
+++ resolved
@@ -1,23 +1,17 @@
 name: Build multi-arch Docker Image
 
 on:
-<<<<<<< HEAD
   release:
     types: [ published ]
   push:
-    branches: [ master ]
-=======
-  push:
-    branches: [main]
->>>>>>> 8f512d37
+    branches: [ main ]
   pull_request:
 
 jobs:
   build-linux-and-windows-multiarch:
     runs-on: ubuntu-latest
     steps:
-<<<<<<< HEAD
-      - uses: actions/checkout@v2
+      - uses: actions/checkout@v3
       - name: Login to Docker Hub
         # Only if we need to push an image
         if: ${{ github.event_name == 'release' && github.event.action == 'published' }}
@@ -42,35 +36,6 @@
       # see https://github.com/testcontainers/moby-ryuk/pull/26
       # and https://github.com/testcontainers/moby-ryuk/pull/40
       - name: Cross Build for Linux and Windows
-=======
-    - uses: actions/checkout@v3
-    - uses: actions/setup-go@v3
-      with:
-        go-version: '1.18'
-    - run: go version
-
-    - name: Verify project
-      run: make verify
-
-    - name: Set up QEMU
-      uses: docker/setup-qemu-action@v2
-    - name: Set up Docker Buildx
-      id: buildx
-      uses: docker/setup-buildx-action@v2
-
-    - name: Docker info
-      run: docker info
-    - name: Buildx inspect
-      run: docker buildx inspect
-
-    - name: Build image
-      uses: docker/build-push-action@v3
-      with:
-        context: .
-        file: ./Dockerfile
-        platforms: linux/amd64,linux/arm/v7,linux/arm64,linux/ppc64le,linux/s390x
-        push: false
->>>>>>> 8f512d37
         # Use a 'temp' tag, that won't be pushed, for non-release builds
         run: |
           ./build-multiarch.sh testcontainers/ryuk:${{ github.event.release.tag_name || 'temp' }} ${{ (github.event_name == 'release' && github.event.action == 'published' && 'yes') || 'no' }}
