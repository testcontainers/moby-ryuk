--- conflicted
+++ resolved
@@ -1,11 +1,6 @@
 module github.com/testcontainers/moby-ryuk
 
-<<<<<<< HEAD
-go 1.23
-toolchain go1.24.1
-=======
 go 1.23.9
->>>>>>> eed6d00b
 
 require (
 	github.com/caarlos0/env/v11 v11.3.1
@@ -51,11 +46,7 @@
 	go.opentelemetry.io/otel/metric v1.28.0 // indirect
 	go.opentelemetry.io/otel/sdk v1.28.0 // indirect
 	go.opentelemetry.io/otel/trace v1.28.0 // indirect
-<<<<<<< HEAD
 	golang.org/x/net v0.38.0 // indirect
-=======
-	golang.org/x/net v0.36.0 // indirect
->>>>>>> eed6d00b
 	golang.org/x/sys v0.31.0 // indirect
 	golang.org/x/time v0.5.0 // indirect
 	google.golang.org/genproto/googleapis/api v0.0.0-20240814211410-ddb44dafa142 // indirect
