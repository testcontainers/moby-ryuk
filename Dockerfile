<<<<<<< HEAD
# dummy value for linux builds
ARG WINBASE=scratch

FROM --platform=${BUILDPLATFORM} golang:1.19 AS workspace
LABEL builder=true

ENV CGO_ENABLED=0
ENV GOOS=${TARGETOS}
ENV GOARCH=${TARGETARCH}

=======
FROM golang:1.18 as workspace
>>>>>>> 8f512d37
WORKDIR /go/src/github.com/testcontainers/moby-ryuk
COPY go.mod go.sum ./
RUN go mod download
COPY . ./
RUN cd /go/src/github.com/testcontainers/moby-ryuk && go get -d \
 && go vet ./... \
 && go test ./... \
 && if [ "$TARGETARCH" = "arm" ]; then export GOARM="${TARGETVARIANT//v}"; fi; \
    go build -v -a \
    -ldflags "-s -w -extldflags \"-static\"" \
    -o /bin/moby-ryuk main.go; \
    chmod +x /bin/moby-ryuk

FROM ${WINBASE} AS windows
CMD ["/moby-ryuk.exe"]
COPY --from=workspace /bin/moby-ryuk /moby-ryuk.exe

FROM alpine:3.16.1 AS linux
RUN apk --no-cache add ca-certificates
CMD ["/moby-ryuk"]
COPY --from=workspace /bin/moby-ryuk /moby-ryuk<|MERGE_RESOLUTION|>--- conflicted
+++ resolved
@@ -1,17 +1,13 @@
-<<<<<<< HEAD
 # dummy value for linux builds
 ARG WINBASE=scratch
 
-FROM --platform=${BUILDPLATFORM} golang:1.19 AS workspace
+FROM --platform=${BUILDPLATFORM} golang:1.18 AS workspace
 LABEL builder=true
 
 ENV CGO_ENABLED=0
 ENV GOOS=${TARGETOS}
 ENV GOARCH=${TARGETARCH}
 
-=======
-FROM golang:1.18 as workspace
->>>>>>> 8f512d37
 WORKDIR /go/src/github.com/testcontainers/moby-ryuk
 COPY go.mod go.sum ./
 RUN go mod download
